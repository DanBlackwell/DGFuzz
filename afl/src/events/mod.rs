//! Eventmanager manages all events that go to other instances of the fuzzer.

pub mod stats;
pub use stats::*;

use crate::bolts::llmp::LlmpSender;
use alloc::{
    string::{String, ToString},
    vec::Vec,
};
use core::{fmt, marker::PhantomData, time::Duration};
use serde::{Deserialize, Serialize};

#[cfg(feature = "std")]
use crate::{bolts::llmp::LlmpReceiver, utils::deserialize_state_mgr};

#[cfg(feature = "std")]
use std::{env, process::Command};

#[cfg(feature = "std")]
#[cfg(unix)]
use crate::bolts::shmem::AflShmem;
use crate::{
    bolts::{
        llmp::{self, LlmpClient, LlmpClientDescription, Tag},
        shmem::ShMem,
    },
    corpus::Corpus,
    feedbacks::FeedbacksTuple,
    inputs::Input,
    observers::ObserversTuple,
    state::State,
    utils::{serialize_state_mgr, Rand},
    AflError,
};

/// The log event severity
#[derive(Serialize, Deserialize, Debug, Clone, Copy)]
pub enum LogSeverity {
    /// Debug severity
    Debug,
    /// Information
    Info,
    /// Warning
    Warn,
    /// Error
    Error,
}

impl fmt::Display for LogSeverity {
    fn fmt(&self, f: &mut fmt::Formatter<'_>) -> fmt::Result {
        match self {
            LogSeverity::Debug => write!(f, "Debug"),
            LogSeverity::Info => write!(f, "Info"),
            LogSeverity::Warn => write!(f, "Warn"),
            LogSeverity::Error => write!(f, "Error"),
        }
    }
}

/// Indicate if an event worked or not
#[derive(Serialize, Deserialize, Debug, Copy, Clone)]
pub enum BrokerEventResult {
    /// The broker haneled this. No need to pass it on.
    Handled,
    /// Pass this message along to the clients.
    Forward,
}

/*
/// A custom event, for own messages, with own handler.
pub trait CustomEvent<I>: SerdeAny
where
    I: Input,
{
    /// Returns the name of this event
    fn name(&self) -> &str;
    /// This method will be called in the broker
    fn handle_in_broker(&self) -> Result<BrokerEventResult, AflError>;
    /// This method will be called in the clients after handle_in_broker (unless BrokerEventResult::Handled) was returned in handle_in_broker
    fn handle_in_client(&self) -> Result<(), AflError>;
}
*/

/// Events sent around in the library
#[derive(Serialize, Deserialize, Clone, Debug)]
#[serde(bound = "I: serde::de::DeserializeOwned")]
pub enum Event<I>
where
    I: Input,
{
    // TODO use an ID to keep track of the original index in the sender Corpus
    // The sender can then use it to send Testcase metadatas with CustomEvent
    /// A fuzzer found a new testcase. Rejoice!
    NewTestcase {
        /// The input for the new testcase
        input: I,
        /// The state of the observers when this testcase was found
        observers_buf: Vec<u8>,
        /// The new corpus size of this client
        corpus_size: usize,
        /// The client config for this observers/testcase combination
        client_config: String,
    },
    /// New stats.
    UpdateStats {
        /// The executions of this client
        executions: usize,
        /// The execs per sec for this client
        execs_over_sec: u64,
        phantom: PhantomData<I>,
    },
    /// A crash was found
    Crash {
        /// Crashing input
        input: I,
    },
    /// A timeout was found
    Timeout {
        /// Timeouting input
        input: I,
    },
    /// Write a new log
    Log {
        /// the severity level
        severity_level: LogSeverity,
        /// The message
        message: String,
        phantom: PhantomData<I>,
    },
    /*/// A custom type
    Custom {
        // TODO: Allow custom events
        // custom_event: Box<dyn CustomEvent<I, OT>>,
    },*/
}

impl<I> Event<I>
where
    I: Input,
{
    fn name(&self) -> &str {
        match self {
            Event::NewTestcase {
                input: _,
                client_config: _,
                corpus_size: _,
                observers_buf: _,
            } => "New Testcase",
            Event::UpdateStats {
                executions: _,
                execs_over_sec: _,
                phantom: _,
            } => "Stats",
            Event::Crash { input: _ } => "Crash",
            Event::Timeout { input: _ } => "Timeout",
            Event::Log {
                severity_level: _,
                message: _,
                phantom: _,
            } => "Log",
            /*Event::Custom {
                sender_id: _, /*custom_event} => custom_event.name()*/
            } => "todo",*/
        }
    }
}

/// EventManager is the main communications hub.
/// For the "normal" multi-processed mode, you may want to look into `RestartingEventManager`
pub trait EventManager<I>
where
    I: Input,
{
    /// Fire an Event
    //fn fire<'a>(&mut self, event: Event<I>) -> Result<(), AflError>;

    /// Lookup for incoming events and process them.
    /// Return the number of processes events or an error
    fn process<C, FT, R>(&mut self, state: &mut State<C, FT, I, R>) -> Result<usize, AflError>
    where
        C: Corpus<I, R>,
        FT: FeedbacksTuple<I>,
        R: Rand;

    /// Serialize all observers for this type and manager
    fn serialize_observers<OT>(&mut self, observers: &OT) -> Result<Vec<u8>, AflError>
    where
        OT: ObserversTuple,
    {
        Ok(postcard::to_allocvec(observers)?)
    }

    /// Deserialize all observers for this type and manager
    fn deserialize_observers<OT>(&mut self, observers_buf: &[u8]) -> Result<OT, AflError>
    where
        OT: ObserversTuple,
    {
        Ok(postcard::from_bytes(observers_buf)?)
    }

    /// For restarting event managers, implement a way to forward state to their next peers.
    #[inline]
    fn on_restart<C, FT, R>(&mut self, _state: &mut State<C, FT, I, R>) -> Result<(), AflError>
    where
        C: Corpus<I, R>,
        FT: FeedbacksTuple<I>,
        R: Rand,
    {
        Ok(())
    }

    /// Block until we are safe to exit.
    #[inline]
    fn await_restart_safe(&mut self) {}

    /// Send off an event to the broker
    fn fire<C, FT, R>(
        &mut self,
        _state: &mut State<C, FT, I, R>,
        event: Event<I>,
    ) -> Result<(), AflError>
    where
        C: Corpus<I, R>,
        FT: FeedbacksTuple<I>,
        R: Rand;
}

/// An eventmgr for tests, and as placeholder if you really don't need an event manager.
#[derive(Copy, Clone, Debug)]
pub struct NopEventManager<I> {
    phantom: PhantomData<I>,
}
impl<I> EventManager<I> for NopEventManager<I>
where
    I: Input,
{
    fn process<C, FT, R>(&mut self, _state: &mut State<C, FT, I, R>) -> Result<usize, AflError>
    where
        C: Corpus<I, R>,
        FT: FeedbacksTuple<I>,
        R: Rand,
    {
        Ok(0)
    }

    fn fire<C, FT, R>(
        &mut self,
        _state: &mut State<C, FT, I, R>,
        _event: Event<I>,
    ) -> Result<(), AflError>
    where
        C: Corpus<I, R>,
        FT: FeedbacksTuple<I>,
        R: Rand,
    {
        Ok(())
    }
}

/// A simple, single-threaded event manager that just logs
#[derive(Clone, Debug)]
pub struct LoggerEventManager<I, ST>
where
    I: Input,
    ST: Stats, //CE: CustomEvent<I, OT>,
{
    /// The stats
    stats: ST,
    /// The events that happened since the last handle_in_broker
    events: Vec<Event<I>>,
}

impl<I, ST> EventManager<I> for LoggerEventManager<I, ST>
where
    I: Input,
    ST: Stats, //CE: CustomEvent<I, OT>,
{
    fn process<C, FT, R>(&mut self, state: &mut State<C, FT, I, R>) -> Result<usize, AflError>
    where
        C: Corpus<I, R>,
        FT: FeedbacksTuple<I>,
        R: Rand,
    {
        let count = self.events.len();
        while self.events.len() > 0 {
            let event = self.events.pop().unwrap();
            self.handle_in_client(state, 0, event)?;
        }
        Ok(count)
    }

    fn fire<C, FT, R>(
        &mut self,
        _state: &mut State<C, FT, I, R>,
        event: Event<I>,
    ) -> Result<(), AflError>
    where
        C: Corpus<I, R>,
        FT: FeedbacksTuple<I>,
        R: Rand,
    {
        match Self::handle_in_broker(&mut self.stats, 0, &event)? {
            BrokerEventResult::Forward => self.events.push(event),
            BrokerEventResult::Handled => (),
        };
        Ok(())
    }
}

impl<I, ST> LoggerEventManager<I, ST>
where
    I: Input,
    ST: Stats, //TODO CE: CustomEvent,
{
    pub fn new(stats: ST) -> Self {
        Self {
            stats: stats,
            events: vec![],
        }
    }

    // Handle arriving events in the broker
    fn handle_in_broker(
        stats: &mut ST,
        _sender_id: u32,
        event: &Event<I>,
    ) -> Result<BrokerEventResult, AflError> {
        match event {
            Event::NewTestcase {
                input: _,
                client_config: _,
                corpus_size,
                observers_buf: _,
            } => {
                stats.client_stats_mut()[0].corpus_size = *corpus_size as u64;
                stats.display(event.name().to_string());
                Ok(BrokerEventResult::Handled)
            }
            Event::UpdateStats {
                executions,
                execs_over_sec: _,
                phantom: _,
            } => {
                // TODO: The stats buffer should be added on client add.
                stats.client_stats_mut()[0].executions = *executions as u64;
                stats.display(event.name().to_string());
                Ok(BrokerEventResult::Handled)
            }
            Event::Crash { input: _ } => {
                panic!("LoggerEventManager cannot handle Event::Crash");
            }
            Event::Timeout { input: _ } => {
                panic!("LoggerEventManager cannot handle Event::Timeout");
            }
            Event::Log {
                severity_level,
                message,
                phantom: _,
            } => {
                let (_, _) = (message, severity_level);
                #[cfg(feature = "std")]
                println!("[LOG {}]: {}", severity_level, message);
                Ok(BrokerEventResult::Handled)
            } //_ => Ok(BrokerEventResult::Forward),
        }
    }

    // Handle arriving events in the client
    fn handle_in_client<C, FT, R>(
        &mut self,
        _state: &mut State<C, FT, I, R>,
        _sender_id: u32,
        event: Event<I>,
    ) -> Result<(), AflError>
    where
        C: Corpus<I, R>,
        FT: FeedbacksTuple<I>,
        R: Rand,
    {
        match event {
            _ => Err(AflError::Unknown(format!(
                "Received illegal message that message should not have arrived: {:?}.",
                event
            ))),
        }
    }
}

/// Forward this to the client
const _LLMP_TAG_EVENT_TO_CLIENT: llmp::Tag = 0x2C11E471;
/// Only handle this in the broker
const _LLMP_TAG_EVENT_TO_BROKER: llmp::Tag = 0x2B80438;
/// Handle in both
///
const LLMP_TAG_EVENT_TO_BOTH: llmp::Tag = 0x2B0741;

const _LLMP_TAG_RESTART: llmp::Tag = 0x8357A87;
const _LLMP_TAG_NO_RESTART: llmp::Tag = 0x57A7EE71;

#[derive(Clone, Debug)]
pub struct LlmpEventManager<I, SH, ST>
where
    I: Input,
    SH: ShMem,
    ST: Stats,
    //CE: CustomEvent<I>,
{
    stats: Option<ST>,
    llmp: llmp::LlmpConnection<SH>,
    phantom: PhantomData<I>,
}

#[cfg(feature = "std")]
#[cfg(unix)]
impl<I, ST> LlmpEventManager<I, AflShmem, ST>
where
    I: Input,
    ST: Stats,
{
    /// Create llmp on a port
    /// If the port is not yet bound, it will act as broker
    /// Else, it will act as client.
    #[cfg(feature = "std")]
    pub fn new_on_port_std(stats: ST, port: u16) -> Result<Self, AflError> {
        Ok(Self {
            stats: Some(stats),
            llmp: llmp::LlmpConnection::on_port(port)?,
            phantom: PhantomData,
        })
    }

    /// If a client respawns, it may reuse the existing connection, previously stored by LlmpClient::to_env
    /// Std uses AflShmem.
    #[cfg(feature = "std")]
    pub fn existing_client_from_env_std(env_name: &str) -> Result<Self, AflError> {
        Self::existing_client_from_env(env_name)
    }
}

impl<I, SH, ST> Drop for LlmpEventManager<I, SH, ST>
where
    I: Input,
    SH: ShMem,
    ST: Stats,
{
    /// LLMP clients will have to wait until their pages are mapped by somebody.
    fn drop(&mut self) {
        self.await_restart_safe()
    }
}

impl<I, SH, ST> LlmpEventManager<I, SH, ST>
where
    I: Input,
    SH: ShMem,
    ST: Stats,
{
    /// Create llmp on a port
    /// If the port is not yet bound, it will act as broker
    /// Else, it will act as client.
    #[cfg(feature = "std")]
    pub fn new_on_port(stats: ST, port: u16) -> Result<Self, AflError> {
        Ok(Self {
            stats: Some(stats),
            llmp: llmp::LlmpConnection::on_port(port)?,
            phantom: PhantomData,
        })
    }

    /// If a client respawns, it may reuse the existing connection, previously stored by LlmpClient::to_env
    #[cfg(feature = "std")]
    pub fn existing_client_from_env(env_name: &str) -> Result<Self, AflError> {
        Ok(Self {
            stats: None,
            llmp: llmp::LlmpConnection::IsClient {
                client: LlmpClient::on_existing_from_env(env_name)?,
            },
            // Inserting a nop-stats element here so rust won't complain.
            // In any case, the client won't currently use it.
            phantom: PhantomData,
        })
    }

    /// Describe the client event mgr's llmp parts in a restorable fashion
    pub fn describe(&self) -> Result<LlmpClientDescription, AflError> {
        self.llmp.describe()
    }

    /// Create an existing client from description
    pub fn existing_client_from_description(
        description: &LlmpClientDescription,
    ) -> Result<Self, AflError> {
        Ok(Self {
            stats: None,
            llmp: llmp::LlmpConnection::existing_client_from_description(description)?,
            // Inserting a nop-stats element here so rust won't complain.
            // In any case, the client won't currently use it.
            phantom: PhantomData,
        })
    }

    /// A client on an existing map
    pub fn for_client(client: LlmpClient<SH>) -> Self {
        Self {
            stats: None,
            llmp: llmp::LlmpConnection::IsClient { client },
            phantom: PhantomData,
        }
    }

    /// Write the config for a client eventmgr to env vars, a new client can reattach using existing_client_from_env
    #[cfg(feature = "std")]
    pub fn to_env(&self, env_name: &str) {
        match &self.llmp {
            llmp::LlmpConnection::IsBroker { broker: _ } => {
                todo!("There is probably no use storing the broker to env. Client only for now")
            }
            llmp::LlmpConnection::IsClient { client } => client.to_env(env_name).unwrap(),
        }
    }

    /// Returns if we are the broker
    pub fn is_broker(&self) -> bool {
        match self.llmp {
            llmp::LlmpConnection::IsBroker { broker: _ } => true,
            _ => false,
        }
    }

    /// Run forever in the broker
    pub fn broker_loop(&mut self) -> Result<(), AflError> {
        match &mut self.llmp {
            llmp::LlmpConnection::IsBroker { broker } => {
                let stats = self.stats.as_mut().unwrap();
                broker.loop_forever(
                    &mut |sender_id: u32, tag: Tag, msg: &[u8]| {
                        if tag == LLMP_TAG_EVENT_TO_BOTH {
                            let event: Event<I> = postcard::from_bytes(msg)?;
                            match Self::handle_in_broker(stats, sender_id, &event)? {
                                BrokerEventResult::Forward => {
                                    Ok(llmp::LlmpMsgHookResult::ForwardToClients)
                                }
                                BrokerEventResult::Handled => Ok(llmp::LlmpMsgHookResult::Handled),
                            }
                        } else {
                            Ok(llmp::LlmpMsgHookResult::ForwardToClients)
                        }
                    },
                    Some(Duration::from_millis(5)),
                );
            }
            _ => Err(AflError::IllegalState(
                "Called broker loop in the client".into(),
            )),
        }
    }

    /// Handle arriving events in the broker
    fn handle_in_broker(
        stats: &mut ST,
        sender_id: u32,
        event: &Event<I>,
    ) -> Result<BrokerEventResult, AflError> {
        match &event {
            Event::NewTestcase {
                input: _,
                client_config: _,
                corpus_size,
                observers_buf: _,
            } => {
                let client = stats.client_stats_mut_for(sender_id);
                client.corpus_size = *corpus_size as u64;
                stats.display(event.name().to_string() + " #" + &sender_id.to_string());
                Ok(BrokerEventResult::Handled)
            }
            Event::UpdateStats {
                executions,
                execs_over_sec: _,
                phantom: _,
            } => {
                // TODO: The stats buffer should be added on client add.
                let client = stats.client_stats_mut_for(sender_id);
                client.executions = *executions as u64;
                stats.display(event.name().to_string() + " #" + &sender_id.to_string());
                Ok(BrokerEventResult::Handled)
            }
            Event::Crash { input: _ } => {
                #[cfg(feature = "std")]
                println!("Event::Crash");
                Ok(BrokerEventResult::Handled)
            }
            Event::Timeout { input: _ } => {
                #[cfg(feature = "std")]
                println!("Event::Timeout");
                Ok(BrokerEventResult::Handled)
            }
            Event::Log {
                severity_level,
                message,
                phantom: _,
            } => {
                let (_, _) = (severity_level, message);
                #[cfg(feature = "std")]
                println!("[LOG {}]: {}", severity_level, message);
                Ok(BrokerEventResult::Handled)
            } //_ => Ok(BrokerEventResult::Forward),
        }
    }

    // Handle arriving events in the client
    fn handle_in_client<C, FT, R>(
        &mut self,
        state: &mut State<C, FT, I, R>,
        _sender_id: u32,
        event: Event<I>,
    ) -> Result<(), AflError>
    where
        C: Corpus<I, R>,
        FT: FeedbacksTuple<I>,
        R: Rand,
    {
        match event {
            Event::NewTestcase {
                input,
                client_config: _,
                corpus_size: _,
                observers_buf,
            } => {
                // TODO: here u should match client_config, if equal to the current one do not re-execute
                // we need to pass engine to process() too, TODO
                #[cfg(feature = "std")]
                println!("Received new Testcase");
                let observers = postcard::from_bytes(&observers_buf)?;
                let interestingness = state.is_interesting(&input, &observers)?;
                state.add_if_interesting(input, interestingness)?;
                Ok(())
            }
            _ => Err(AflError::Unknown(format!(
                "Received illegal message that message should not have arrived: {:?}.",
                event.name()
            ))),
        }
    }
}

impl<I, SH, ST> EventManager<I> for LlmpEventManager<I, SH, ST>
where
    I: Input,
    SH: ShMem,
    ST: Stats, //CE: CustomEvent<I>,
{
    /// The llmp client needs to wait until a broker mapped all pages, before shutting down.
    /// Otherwise, the OS may already have removed the shared maps,
    fn await_restart_safe(&mut self) {
        match &self.llmp {
            llmp::LlmpConnection::IsClient { client } => {
                // wait until we can drop the message safely.
                client.await_save_to_unmap_blocking();
            }
            _ => (),
        }
    }

    fn process<C, FT, R>(&mut self, state: &mut State<C, FT, I, R>) -> Result<usize, AflError>
    where
        C: Corpus<I, R>,
        FT: FeedbacksTuple<I>,
        R: Rand,
    {
        // TODO: Get around local event copy by moving handle_in_client
        let mut events = vec![];
        match &mut self.llmp {
            llmp::LlmpConnection::IsClient { client } => loop {
                match client.recv_buf()? {
                    Some((sender_id, tag, msg)) => {
                        if tag == _LLMP_TAG_EVENT_TO_BROKER {
                            continue;
                        }
                        let event: Event<I> = postcard::from_bytes(msg)?;
                        events.push((sender_id, event));
                    }
                    None => break,
                }
            },
            _ => {
                #[cfg(feature = "std")]
                dbg!("Skipping process in broker");
            }
        };
        let count = events.len();
        events
            .drain(..)
            .try_for_each(|(sender_id, event)| self.handle_in_client(state, sender_id, event))?;
        Ok(count)
    }

    fn fire<C, FT, R>(
        &mut self,
        _state: &mut State<C, FT, I, R>,
        event: Event<I>,
    ) -> Result<(), AflError>
    where
        C: Corpus<I, R>,
        FT: FeedbacksTuple<I>,
        I: Input,
        R: Rand,
    {
        let serialized = postcard::to_allocvec(&event)?;
        self.llmp.send_buf(LLMP_TAG_EVENT_TO_BOTH, &serialized)?;
        Ok(())
    }
}

/* TODO

    match exit_kind {
        Exit::Timeout => mgr.fire(Event::Timeout(&input)).expect(&format!(
            "Error sending Timeout event for input {:?}",
            input
        )),
        Exit::Crash => mgr
            .crash(input)
            .expect(&format!("Error sending crash event for input {:?}", input)),
        _ => (),
    }
    println!("foo");
    let state_corpus_serialized = serialize_state_corpus_mgr(state, corpus, mgr).unwrap();
    println!("bar: {:?}", &state_corpus_serialized);
    sender.send_buf(0x1, &state_corpus_serialized).unwrap();

*/

/// A manager that can restart on the fly, storing states in-between (in `on_resatrt`)
#[derive(Clone, Debug)]
pub struct LlmpRestartingEventManager<I, SH, ST>
where
    I: Input,
    SH: ShMem,
    ST: Stats,
    //CE: CustomEvent<I>,
{
    /// The embedded llmp event manager
    llmp_mgr: LlmpEventManager<I, SH, ST>,
    /// The sender to serialize the state for the next runner
    sender: LlmpSender<SH>,
}

impl<I, SH, ST> EventManager<I> for LlmpRestartingEventManager<I, SH, ST>
where
    I: Input,
    SH: ShMem,
    ST: Stats, //CE: CustomEvent<I>,
{
    /// Reset the single page (we reuse it over and over from pos 0), then send the current state to the next runner.
    fn on_restart<C, FT, R>(&mut self, state: &mut State<C, FT, I, R>) -> Result<(), AflError>
    where
        C: Corpus<I, R>,
        FT: FeedbacksTuple<I>,
        R: Rand,
    {
        unsafe { self.sender.reset_last_page() };
        let state_corpus_serialized = serialize_state_mgr(state, &self.llmp_mgr)?;
        self.sender
            .send_buf(_LLMP_TAG_RESTART, &state_corpus_serialized)
    }

    /// The llmp client needs to wait until a broker mapped all pages, before shutting down.
    /// Otherwise, the OS may already have removed the shared maps,
    #[inline]
    fn await_restart_safe(&mut self) {
        self.llmp_mgr.await_restart_safe();
    }

    fn process<C, FT, R>(&mut self, state: &mut State<C, FT, I, R>) -> Result<usize, AflError>
    where
        C: Corpus<I, R>,
        FT: FeedbacksTuple<I>,
        R: Rand,
    {
        self.llmp_mgr.process(state)
    }

    fn fire<C, FT, R>(
        &mut self,
        state: &mut State<C, FT, I, R>,
        event: Event<I>,
    ) -> Result<(), AflError>
    where
        C: Corpus<I, R>,
        FT: FeedbacksTuple<I>,
        R: Rand,
    {
        // Check if we are going to crash in the event, in which case we store our current state for the next runner
        match &event {
            Event::Crash { input: _ } | Event::Timeout { input: _ } => {
                // First, reset the page to 0 so the next iteration can read read from the beginning of this page
                unsafe { self.sender.reset_last_page() };
                let buf = postcard::to_allocvec(&(&state, &self.llmp_mgr.describe()?))?;
                self.sender.send_buf(_LLMP_TAG_RESTART, &buf).unwrap();
            }
            _ => (),
        };
        self.llmp_mgr.fire(state, event)
    }
}

/// The llmp connection from the actual fuzzer to the process supervising it
const _ENV_FUZZER_SENDER: &str = &"_AFL_ENV_FUZZER_SENDER";
const _ENV_FUZZER_RECEIVER: &str = &"_AFL_ENV_FUZZER_RECEIVER";
/// The llmp (2 way) connection from a fuzzer to the broker (broadcasting all other fuzzer messages)
const _ENV_FUZZER_BROKER_CLIENT_INITIAL: &str = &"_AFL_ENV_FUZZER_BROKER_CLIENT";

impl<I, SH, ST> LlmpRestartingEventManager<I, SH, ST>
where
    I: Input,
    SH: ShMem,
    ST: Stats, //CE: CustomEvent<I>,
{
    /// Create a new runner, the executed child doing the actual fuzzing.
    pub fn new(llmp_mgr: LlmpEventManager<I, SH, ST>, sender: LlmpSender<SH>) -> Self {
        Self { llmp_mgr, sender }
    }

    /// Get the sender
    pub fn sender(&self) -> &LlmpSender<SH> {
        &self.sender
    }

    /// Get the sender (mut)
    pub fn sender_mut(&mut self) -> &mut LlmpSender<SH> {
        &mut self.sender
    }

    /*
    pub fn temp<C, FT, R>(
        stats: ST,
        broker_port: u16,
    ) -> Result<(Self, Option<State<C, FT, I, R>>), AflError>
    where
        C: Corpus<I, R>,
        FT: FeedbacksTuple<I>,
        R: Rand,
    {
        let mut mgr;

        // We start ourself as child process to actually fuzz
        if std::env::var(ENV_FUZZER_SENDER).is_err() {
            // We are either the broker, or the parent of the fuzzing instance
            mgr = LlmpEventManager::new_on_port(stats, broker_port)?;
            if mgr.is_broker() {
                // Yep, broker. Just loop here.
                println!("Doing broker things. Run this tool again to start fuzzing in a client.");
                mgr.broker_loop()?;
            } else {
                // we are one of the fuzzing instances. Let's launch the fuzzer.

                // First, store the mgr to an env so the client can use it
                mgr.to_env(ENV_FUZZER_BROKER_CLIENT_INITIAL);

                // First, create a channel from the fuzzer (sender) to us (receiver) to report its state for restarts.
                let sender = LlmpSender::new(0, false)?;
                let receiver = LlmpReceiver::on_existing_map(
                    AflShmem::clone_ref(&sender.out_maps.last().unwrap().shmem)?,
                    None,
                )?;
                // Store the information to a map.
                sender.to_env(ENV_FUZZER_SENDER)?;
                receiver.to_env(ENV_FUZZER_RECEIVER)?;

                let mut ctr = 0;
                // Client->parent loop
                loop {
                    dbg!("Spawning next client");
                    Command::new(env::current_exe()?)
                        .current_dir(env::current_dir()?)
                        .args(env::args())
                        .status()?;
                    ctr += 1;
                    if ctr == 10 {
                        todo!("This function should be removed");
                    }
                }
            }
        }

        println!("We're a client, let's fuzz :)");

        // We are the fuzzing instance, first, connect to our own restore map.
        // A sender and a receiver for single communication
        let mut receiver = LlmpReceiver::<AflShmem>::on_existing_from_env(ENV_FUZZER_RECEIVER)?;
        let mut sender = LlmpSender::<AflShmem>::on_existing_from_env(ENV_FUZZER_SENDER)?;

        // If we're restarting, deserialize the old state.
        let (mut state, mut mgr) = match receiver.recv_buf()? {
            None => {
                println!("First run. Let's set it all up");
                // Mgr to send and receive msgs from/to all other fuzzer instances
                mgr = LlmpEventManager::existing_client_from_env(ENV_FUZZER_BROKER_CLIENT_INITIAL)?;

                (mgr, None)
            }
            // Restoring from a previous run, deserialize state and corpus.
            Some((_sender, _tag, msg)) => {
                println!("Subsequent run. Let's load all data from shmem (received {} bytes from previous instance)", msg.len());
                deserialize_state_mgr(&msg)?;
                todo!("Remove this func");
            }
        };
        // We reset the sender, the next sender and receiver (after crash) will reuse the page from the initial message.
        unsafe { sender.reset_last_page() };

        //Ok(mgr)
        todo!("Remove this fn");
    }
    */
}

/// A restarting state is a combination of restarter and runner, that can be used on systems without `fork`.
/// The restarter will start a new process each time the child crashes or timeouts.
#[cfg(feature = "std")]
pub fn setup_restarting_mgr<I, C, FT, R, SH, ST>(
    //mgr: &mut LlmpEventManager<I, SH, ST>,
    stats: ST,
    broker_port: u16,
) -> Result<
    (
        Option<State<C, FT, I, R>>,
        LlmpRestartingEventManager<I, SH, ST>,
    ),
    AflError,
>
where
    I: Input,
    C: Corpus<I, R>,
    FT: FeedbacksTuple<I>,
    R: Rand,
    SH: ShMem,
    ST: Stats,
{
    let mut mgr;

    // We start ourself as child process to actually fuzz
<<<<<<< HEAD
    if std::env::var(ENV_FUZZER_SENDER).is_err() {

        mgr = LlmpEventManager::<I, SH, ST>::new_on_port(stats, broker_port)?;
        if mgr.is_broker() {
            // Yep, broker. Just loop here.
            println!("Doing broker things. Run this tool again to start fuzzing in a client.");
            mgr.broker_loop()?;
        } else {
        
            mgr.to_env(ENV_FUZZER_BROKER_CLIENT_INITIAL);

            // First, create a channel from the fuzzer (sender) to us (receiver) to report its state for restarts.
            let sender = LlmpSender::new(0, false)?;
            let receiver = LlmpReceiver::on_existing_map(
                AflShmem::clone_ref(&sender.out_maps.last().unwrap().shmem)?,
                None,
            )?;
            // Store the information to a map.
            sender.to_env(ENV_FUZZER_SENDER)?;
            receiver.to_env(ENV_FUZZER_RECEIVER)?;

            let mut ctr = 0;
            // Client->parent loop
            loop {
                dbg!("Spawning next client");
                Command::new(env::current_exe()?)
                    .current_dir(env::current_dir()?)
                    .args(env::args())
                    .status()?;
                ctr += 1;
                if ctr == 10 {
                    todo!("Fix this");
                }
=======
    if std::env::var(_ENV_FUZZER_SENDER).is_err() {
        mgr.to_env(_ENV_FUZZER_BROKER_CLIENT_INITIAL);

        // First, create a channel from the fuzzer (sender) to us (receiver) to report its state for restarts.
        let sender = LlmpSender::new(0, false)?;
        let receiver = LlmpReceiver::on_existing_map(
            AflShmem::clone_ref(&sender.out_maps.last().unwrap().shmem)?,
            None,
        )?;
        // Store the information to a map.
        sender.to_env(_ENV_FUZZER_SENDER)?;
        receiver.to_env(_ENV_FUZZER_RECEIVER)?;

        let mut ctr = 0;
        // Client->parent loop
        loop {
            dbg!("Spawning next client");
            Command::new(env::current_exe()?)
                .current_dir(env::current_dir()?)
                .args(env::args())
                .status()?;
            ctr += 1;
            if ctr == 10 {
                todo!("Fix this");
>>>>>>> 71b33757
            }

        }
    }

    println!("We're a client, let's fuzz :)");

    // We are the fuzzing instance, first, connect to our own restore map.
    // A sender and a receiver for single communication
    let mut receiver = LlmpReceiver::<SH>::on_existing_from_env(_ENV_FUZZER_RECEIVER)?;
    let sender = LlmpSender::<SH>::on_existing_from_env(_ENV_FUZZER_SENDER)?;

    // If we're restarting, deserialize the old state.
    let (state, mut mgr) = match receiver.recv_buf()? {
        None => {
            println!("First run. Let's set it all up");
            // Mgr to send and receive msgs from/to all other fuzzer instances
            let client_mgr = LlmpEventManager::<I, SH, ST>::existing_client_from_env(
                _ENV_FUZZER_BROKER_CLIENT_INITIAL,
            )?;

            (None, LlmpRestartingEventManager::new(client_mgr, sender))
        }
        // Restoring from a previous run, deserialize state and corpus.
        Some((_sender, _tag, msg)) => {
            println!("Subsequent run. Let's load all data from shmem (received {} bytes from previous instance)", msg.len());
            let (state, mgr): (State<C, FT, I, R>, LlmpEventManager<I, SH, ST>) =
                deserialize_state_mgr(&msg)?;

            (Some(state), LlmpRestartingEventManager::new(mgr, sender))
        }
    };
    // We reset the sender, the next sender and receiver (after crash) will reuse the page from the initial message.
    unsafe { mgr.sender_mut().reset_last_page() };
    /* TODO: Not sure if this is needed
    // We commit an empty NO_RESTART message to this buf, against infinite loops,
    // in case something crashes in the fuzzer.
    sender.send_buf(_LLMP_TAG_NO_RESTART, []);
    */

    Ok((state, mgr))
}

#[cfg(test)]
mod tests {

    use crate::bolts::tuples::{tuple_list, MatchNameAndType, Named};
    use crate::events::Event;
    use crate::inputs::bytes::BytesInput;
    use crate::observers::ObserversTuple;
    use crate::observers::StdMapObserver;

    static mut MAP: [u32; 4] = [0; 4];

    #[test]
    fn test_event_serde() {
        let obv = StdMapObserver::new("test", unsafe { &mut MAP });
        let map = tuple_list!(obv);
        let observers_buf = map.serialize().unwrap();

        let i = BytesInput::new(vec![0]);
        let e = Event::NewTestcase {
            input: i,
            observers_buf,
            corpus_size: 123,
            client_config: "conf".into(),
        };

        let serialized = postcard::to_allocvec(&e).unwrap();

        let d = postcard::from_bytes::<Event<BytesInput>>(&serialized).unwrap();
        match d {
            Event::NewTestcase {
                input: _,
                observers_buf,
                corpus_size: _,
                client_config: _,
            } => {
                let o = map.deserialize(&observers_buf).unwrap();
                let test_observer = o.match_name_type::<StdMapObserver<u32>>("test").unwrap();
                assert_eq!("test", test_observer.name());
            }
            _ => panic!("mistmatch"),
        };
    }
}<|MERGE_RESOLUTION|>--- conflicted
+++ resolved
@@ -941,7 +941,6 @@
     let mut mgr;
 
     // We start ourself as child process to actually fuzz
-<<<<<<< HEAD
     if std::env::var(ENV_FUZZER_SENDER).is_err() {
 
         mgr = LlmpEventManager::<I, SH, ST>::new_on_port(stats, broker_port)?;
@@ -975,32 +974,6 @@
                 if ctr == 10 {
                     todo!("Fix this");
                 }
-=======
-    if std::env::var(_ENV_FUZZER_SENDER).is_err() {
-        mgr.to_env(_ENV_FUZZER_BROKER_CLIENT_INITIAL);
-
-        // First, create a channel from the fuzzer (sender) to us (receiver) to report its state for restarts.
-        let sender = LlmpSender::new(0, false)?;
-        let receiver = LlmpReceiver::on_existing_map(
-            AflShmem::clone_ref(&sender.out_maps.last().unwrap().shmem)?,
-            None,
-        )?;
-        // Store the information to a map.
-        sender.to_env(_ENV_FUZZER_SENDER)?;
-        receiver.to_env(_ENV_FUZZER_RECEIVER)?;
-
-        let mut ctr = 0;
-        // Client->parent loop
-        loop {
-            dbg!("Spawning next client");
-            Command::new(env::current_exe()?)
-                .current_dir(env::current_dir()?)
-                .args(env::args())
-                .status()?;
-            ctr += 1;
-            if ctr == 10 {
-                todo!("Fix this");
->>>>>>> 71b33757
             }
 
         }
